<<<<<<< HEAD
"""
Suggest Additional Experiments - ML Experiment Suggestion Workflow

This module provides an automated workflow for suggesting follow-up experiments
based on completed research. The workflow analyzes experimental results, searches
arXiv for relevant research papers, and provides evidence-based experiment recommendations.

Main Functions:
- run_experiment_suggestion_workflow: Run the complete experiment suggestion workflow
- run_experiment_suggestion_workflow_from_file: Run workflow with file input
"""

from .experiment_suggestion_nodes import run_experiment_suggestion_workflow, run_experiment_suggestion_workflow_from_file
from typing import List, Dict, Any, Optional

# Expose the main function with a cleaner interface
async def suggest_experiments(
    prompt: str,
    experimental_results: Optional[Dict[str, Any]] = None,
    uploaded_data: Optional[List[str]] = None
) -> Dict[str, Any]:
    """
    Suggest follow-up experiments based on completed research.

    This is a convenience wrapper around run_experiment_suggestion_workflow.

    Args:
        prompt: Description of the research context and goals
        experimental_results: Optional dictionary with experimental data/results
        uploaded_data: Optional list of additional data files/content

    Returns:
        Dictionary containing workflow results including experiment suggestions

    Example:
        import asyncio
        from suggest_additional_experiments import suggest_experiments

        result = await suggest_experiments(
            "I completed CNN experiments for image classification",
            experimental_results={
                "model_performance": {"accuracy": 0.87},
                "training_details": {"epochs": 50}
            }
        )
        print(result['experiment_suggestions'])
    """
    return await run_experiment_suggestion_workflow(
        user_prompt=prompt,
        experimental_results=experimental_results,
        uploaded_data=uploaded_data
    )

# Also expose the full functions for advanced users
__all__ = ['suggest_experiments', 'run_experiment_suggestion_workflow', 'run_experiment_suggestion_workflow_from_file']
=======
# design_experiment/__init__.py
from aero.experiment_designer.main import run_design_workflow
from aero.experiment_designer.main import design_experiment_workflow 

__all__ = [
    "run_design_workflow",  # Main entry: INPUT = research plan, OUTPUT = experiment design, executable code
    "design_experiment_workflow"  # Returns the LangGraph workflow object for advanced use
]
>>>>>>> 0ff64d1d
<|MERGE_RESOLUTION|>--- conflicted
+++ resolved
@@ -1,60 +1,3 @@
-<<<<<<< HEAD
-"""
-Suggest Additional Experiments - ML Experiment Suggestion Workflow
-
-This module provides an automated workflow for suggesting follow-up experiments
-based on completed research. The workflow analyzes experimental results, searches
-arXiv for relevant research papers, and provides evidence-based experiment recommendations.
-
-Main Functions:
-- run_experiment_suggestion_workflow: Run the complete experiment suggestion workflow
-- run_experiment_suggestion_workflow_from_file: Run workflow with file input
-"""
-
-from .experiment_suggestion_nodes import run_experiment_suggestion_workflow, run_experiment_suggestion_workflow_from_file
-from typing import List, Dict, Any, Optional
-
-# Expose the main function with a cleaner interface
-async def suggest_experiments(
-    prompt: str,
-    experimental_results: Optional[Dict[str, Any]] = None,
-    uploaded_data: Optional[List[str]] = None
-) -> Dict[str, Any]:
-    """
-    Suggest follow-up experiments based on completed research.
-
-    This is a convenience wrapper around run_experiment_suggestion_workflow.
-
-    Args:
-        prompt: Description of the research context and goals
-        experimental_results: Optional dictionary with experimental data/results
-        uploaded_data: Optional list of additional data files/content
-
-    Returns:
-        Dictionary containing workflow results including experiment suggestions
-
-    Example:
-        import asyncio
-        from suggest_additional_experiments import suggest_experiments
-
-        result = await suggest_experiments(
-            "I completed CNN experiments for image classification",
-            experimental_results={
-                "model_performance": {"accuracy": 0.87},
-                "training_details": {"epochs": 50}
-            }
-        )
-        print(result['experiment_suggestions'])
-    """
-    return await run_experiment_suggestion_workflow(
-        user_prompt=prompt,
-        experimental_results=experimental_results,
-        uploaded_data=uploaded_data
-    )
-
-# Also expose the full functions for advanced users
-__all__ = ['suggest_experiments', 'run_experiment_suggestion_workflow', 'run_experiment_suggestion_workflow_from_file']
-=======
 # design_experiment/__init__.py
 from aero.experiment_designer.main import run_design_workflow
 from aero.experiment_designer.main import design_experiment_workflow 
@@ -62,5 +5,4 @@
 __all__ = [
     "run_design_workflow",  # Main entry: INPUT = research plan, OUTPUT = experiment design, executable code
     "design_experiment_workflow"  # Returns the LangGraph workflow object for advanced use
-]
->>>>>>> 0ff64d1d
+]
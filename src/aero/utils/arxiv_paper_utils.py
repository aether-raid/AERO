--- conflicted
+++ resolved
@@ -20,11 +20,7 @@
 from typing import Dict, List, Any, Optional
 import requests
 import feedparser
-<<<<<<< HEAD
-from aero.utils.report_to_txt import extract_pdf_text
-=======
 from utils.report_to_txt import extract_pdf_text
->>>>>>> c4d0b25d
 
 
 class ArxivPaperProcessor:

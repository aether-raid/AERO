--- conflicted
+++ resolved
@@ -20,16 +20,9 @@
 import re
 import json
 import math
-<<<<<<< HEAD
-import numpy as np
-=======
 import os
->>>>>>> f5daf8a0
 from dataclasses import dataclass, asdict
-from typing import List, Dict, Any, Iterable, Tuple, Optional, Set
-from abc import ABC, abstractmethod
-import functools
-from collections import defaultdict
+from typing import List, Dict, Any, Iterable, Tuple
 
 # Load environment variables
 try:
@@ -1742,359 +1735,8 @@
         return steps
 
 
-# -------------------------------
-# Enhanced Orchestration - DecomposerTool2
-# -------------------------------
-
-class DecomposerTool2:
-    """
-    Enhanced decomposer tool using PropertyExtractor2 with semantic capabilities.
-    
-    Improvements:
-    - Semantic understanding of queries
-    - Domain-aware analysis
-    - Enhanced confidence explanations
-    - Better gap detection and suggestions
-    """
-    
-    def __init__(self, use_semantic_matching: bool = True):
-        self.extractor = PropertyExtractor2(use_semantic_matching=use_semantic_matching)
-        self.suggester = ModelSuggester()  # Reuse existing suggester for now
-    
-    def analyze(self, query: str, domain_focus: Optional[str] = None) -> Dict[str, Any]:
-        """
-        Analyze query with enhanced semantic understanding.
-        
-        Args:
-            query: Input research query
-            domain_focus: Optional domain focus (e.g., 'nlp', 'vision', 'sensor')
-        """
-        # Extract properties with optional domain focus
-        props = self.extractor.extract(query, domain_focus=domain_focus)
-        
-        # Generate model suggestions
-        suggestions = self.suggester.suggest(props, query)
-        
-        # Domain analysis
-        domain_scores = self.extractor.get_domain_analysis(query)
-        
-        # Enhanced gap detection
-        missing_suggestions = self.extractor.suggest_missing_properties(props)
-        missing = self._detect_enhanced_gaps(props, query, domain_scores)
-        
-        # Confidence explanations
-        confidence_explanations = {}
-        for prop in props[:5]:  # Top 5 properties
-            confidence_explanations[prop.name] = self.extractor.explain_confidence(prop)
-        
-        return {
-            "detected_properties": [p.to_dict() for p in props],
-            "suggested_models": [s.to_dict() for s in suggestions],
-            "missing_or_ambiguous": missing,
-            "domain_analysis": domain_scores,
-            "missing_property_suggestions": missing_suggestions,
-            "confidence_explanations": confidence_explanations,
-            "analysis_summary": self._generate_enhanced_summary(props, suggestions, domain_scores),
-            "query_metadata": self._extract_query_metadata(query)
-        }
-    
-    def _detect_enhanced_gaps(self, props: List[PropertyHit], query: str, 
-                            domain_scores: Dict[str, float]) -> List[Dict[str, str]]:
-        """Enhanced gap detection with domain awareness."""
-        missing = []
-        prop_names = {p.name for p in props}
-        
-        # Domain-specific gap detection
-        top_domain = max(domain_scores.items(), key=lambda x: x[1])[0] if domain_scores else None
-        
-        if top_domain == "nlp":
-            if "text_data" not in prop_names:
-                missing.append({"name": "text_data", "ask": "What type of text data are you working with?"})
-            if not any("multilingual" in name for name in prop_names):
-                missing.append({"name": "language_requirements", "ask": "Do you need multilingual support?"})
-        
-        elif top_domain == "vision":
-            if "computer_vision" not in prop_names:
-                missing.append({"name": "vision_task", "ask": "What specific computer vision task (detection, segmentation, classification)?"})
-            if not any("real_time" in name for name in prop_names):
-                missing.append({"name": "performance_requirements", "ask": "Are there real-time processing requirements?"})
-        
-        elif top_domain == "sensor":
-            if not any("temporal" in name for name in prop_names):
-                missing.append({"name": "temporal_aspects", "ask": "How important are temporal relationships in your data?"})
-        
-        # General gaps
-        if not any(name.endswith("_objective") for name in prop_names):
-            missing.append({"name": "task_objective", "ask": "What is the primary learning objective?"})
-        
-        if not any("constraint" in name or "requirement" in name for name in prop_names):
-            missing.append({"name": "constraints", "ask": "Are there performance, resource, or ethical constraints?"})
-        
-        # Data characteristics
-        if not any("data" in name for name in prop_names):
-            missing.append({"name": "data_characteristics", "ask": "What are the key characteristics of your data?"})
-        
-        return missing
-    
-    def _generate_enhanced_summary(self, props: List[PropertyHit], suggestions: List[Suggestion],
-                                 domain_scores: Dict[str, float]) -> Dict[str, Any]:
-        """Generate enhanced analysis summary."""
-        high_conf_props = [p for p in props if p.confidence >= 0.7]
-        medium_conf_props = [p for p in props if 0.4 <= p.confidence < 0.7]
-        
-        # Determine primary task type with better logic
-        task_type = self._infer_task_type(high_conf_props)
-        
-        # Identify primary domain
-        primary_domain = max(domain_scores.items(), key=lambda x: x[1])[0] if domain_scores else "general"
-        
-        # Complexity assessment
-        complexity_factors = self._assess_complexity(props)
-        
-        # Research stage inference
-        research_stage = self._infer_research_stage(props)
-        
-        return {
-            "primary_task_type": task_type,
-            "primary_domain": primary_domain,
-            "domain_confidence": domain_scores.get(primary_domain, 0.0),
-            "complexity_factors": complexity_factors,
-            "research_stage": research_stage,
-            "high_confidence_properties": len(high_conf_props),
-            "medium_confidence_properties": len(medium_conf_props),
-            "total_suggestions": len(suggestions),
-            "recommended_next_steps": self._get_enhanced_next_steps(high_conf_props, suggestions, primary_domain),
-            "uncertainty_assessment": self._assess_uncertainty(props)
-        }
-    
-    def _infer_task_type(self, high_conf_props: List[PropertyHit]) -> str:
-        """Infer task type with enhanced logic."""
-        prop_names = {p.name for p in high_conf_props}
-        
-        if any("classification" in name for name in prop_names):
-            if any("text" in name for name in prop_names):
-                return "Text Classification"
-            elif any("vision" in name or "image" in name for name in prop_names):
-                return "Image Classification"
-            elif any("sensor" in name for name in prop_names):
-                return "Sensor Classification"
-            else:
-                return "Classification"
-        
-        elif any("reconstruction" in name for name in prop_names):
-            return "Reconstruction/Autoencoder"
-        elif any("generation" in name for name in prop_names):
-            return "Generation"
-        elif any("detection" in name for name in prop_names):
-            return "Detection/Recognition"
-        elif any("graph" in name for name in prop_names):
-            return "Graph Learning"
-        else:
-            return "General ML Task"
-    
-    def _assess_complexity(self, props: List[PropertyHit]) -> List[str]:
-        """Assess problem complexity factors."""
-        complexity_factors = []
-        prop_names = {p.name for p in props}
-        
-        if any("variable_length" in name for name in prop_names):
-            complexity_factors.append("Variable-length inputs")
-        if any("multimodal" in name for name in prop_names):
-            complexity_factors.append("Multimodal data fusion")
-        if any("real_time" in name for name in prop_names):
-            complexity_factors.append("Real-time constraints")
-        if any("federated" in name for name in prop_names):
-            complexity_factors.append("Distributed learning")
-        if any("fairness" in name or "bias" in name for name in prop_names):
-            complexity_factors.append("Fairness considerations")
-        if any("few_shot" in name for name in prop_names):
-            complexity_factors.append("Limited data regime")
-        
-        return complexity_factors
-    
-    def _infer_research_stage(self, props: List[PropertyHit]) -> str:
-        """Infer research/development stage."""
-        prop_names = {p.name for p in props}
-        
-        if any("exploration" in name or "research" in name for name in prop_names):
-            return "Exploration"
-        elif any("optimization" in name or "hyperparameter" in name for name in prop_names):
-            return "Optimization"
-        elif any("deployment" in name or "production" in name for name in prop_names):
-            return "Deployment"
-        elif any("comparison" in name or "benchmark" in name for name in prop_names):
-            return "Evaluation"
-        else:
-            return "Development"
-    
-    def _assess_uncertainty(self, props: List[PropertyHit]) -> Dict[str, Any]:
-        """Assess uncertainty in property detection."""
-        if not props:
-            return {"level": "high", "reason": "no_properties_detected"}
-        
-        confidence_scores = [p.confidence for p in props]
-        avg_confidence = sum(confidence_scores) / len(confidence_scores)
-        max_confidence = max(confidence_scores)
-        confidence_variance = sum((c - avg_confidence)**2 for c in confidence_scores) / len(confidence_scores)
-        
-        if max_confidence < 0.5:
-            level = "high"
-            reason = "low_confidence_scores"
-        elif avg_confidence < 0.6:
-            level = "medium-high"
-            reason = "moderate_confidence"
-        elif confidence_variance > 0.1:
-            level = "medium"
-            reason = "high_variance"
-        else:
-            level = "low"
-            reason = "consistent_high_confidence"
-        
-        return {
-            "level": level,
-            "reason": reason,
-            "average_confidence": round(avg_confidence, 3),
-            "max_confidence": round(max_confidence, 3),
-            "confidence_variance": round(confidence_variance, 3)
-        }
-    
-    def _get_enhanced_next_steps(self, high_conf_props: List[PropertyHit], 
-                               suggestions: List[Suggestion], primary_domain: str) -> List[str]:
-        """Generate enhanced next steps."""
-        steps = []
-        
-        if len(high_conf_props) < 3:
-            steps.append(f"Clarify {primary_domain} task requirements - provide more specific details")
-        
-        if suggestions:
-            steps.append(f"Evaluate the top {min(3, len(suggestions))} suggested architectures")
-        
-        # Domain-specific steps
-        if primary_domain == "nlp":
-            steps.append("Consider text preprocessing: tokenization, normalization, handling of special characters")
-        elif primary_domain == "vision":
-            steps.append("Consider image preprocessing: normalization, augmentation, resolution requirements")
-        elif primary_domain == "sensor":
-            steps.append("Consider signal processing: filtering, feature extraction, temporal alignment")
-        
-        steps.append("Design evaluation metrics and validation strategy")
-        steps.append("Consider data quality and labeling requirements")
-        
-        return steps
-    
-    def _extract_query_metadata(self, query: str) -> Dict[str, Any]:
-        """Extract metadata about the query itself."""
-        return {
-            "length": len(query),
-            "word_count": len(query.split()),
-            "has_technical_terms": bool(re.search(r'\b(algorithm|model|architecture|neural|learning)\b', query, re.I)),
-            "has_performance_metrics": bool(re.search(r'\b(accuracy|precision|recall|F1|AUC|loss)\b', query, re.I)),
-            "has_constraints": bool(re.search(r'\b(real[- ]time|latency|memory|budget|constraint)\b', query, re.I)),
-            "question_type": "recommendation" if re.search(r'\b(which|what|how|recommend|suggest|best)\b', query, re.I) else "implementation"
-        }
-
-
 
 if __name__ == "__main__":
-<<<<<<< HEAD
-    # Test queries to demonstrate improvements
-    test_queries = [
-        "I need to implement a variational inference algorithm for Dirichlet process mixture models with stick-breaking construction for clustering non-parametric data.",
-        "I want to build a real-time object detection system for autonomous vehicles using transformer architecture with edge deployment constraints.",
-        "Can you help me design a multilingual sentiment classifier for clinical notes that works well with limited labeled data?",
-        "I'm working on anomaly detection in dynamic social networks where nodes and edges chasnge over time.",
-        "I'm working on photoplethysmography signal analysis for atrial fibrillation detection in wearable devices with motion artifacts",
-        "How do I implement mixture-of-experts with sparse upcycling for large language models using parameter-efficient fine-tuning?"
-    ]
-    
-    # Choose a test query
-    demo_query = test_queries[1]  # Transformer + vision + real-time query
-    
-    print("=" * 80)
-    print("PropertyExtractor vs PropertyExtractor2 Comparison")
-    print("=" * 80)
-    print(f"\nTest Query: {demo_query}")
-    
-    # Test original PropertyExtractor
-    print("\n" + "="*50)
-    print("ORIGINAL PropertyExtractor Results")
-    print("="*50)
-    
-    original_tool = DecomposerTool()
-    original_result = original_tool.analyze(demo_query)
-    
-    print(f"\nDetected Properties ({len(original_result['detected_properties'])}):")
-    for prop in original_result["detected_properties"][:8]:  # Top 8
-        print(f"  • {prop['name']} (confidence: {prop['confidence']})")
-        if prop['evidence']:
-            print(f"    └─ {prop['evidence'][0]['source']}: {prop['evidence'][0]['snippet'][:60]}...")
-    
-    print(f"\nModel Suggestions ({len(original_result['suggested_models'])}):")
-    for suggestion in original_result["suggested_models"][:3]:  # Top 3
-        print(f"  • {suggestion['name']}")
-        print(f"    └─ {suggestion['rationale']}")
-    
-    # Test enhanced PropertyExtractor2
-    print("\n" + "="*50)
-    print("ENHANCED PropertyExtractor2 Results")
-    print("="*50)
-    
-    try:
-        enhanced_tool = DecomposerTool2(use_semantic_matching=True)
-        enhanced_result = enhanced_tool.analyze(demo_query)
-        
-        print(f"\nDetected Properties ({len(enhanced_result['detected_properties'])}):")
-        for prop in enhanced_result["detected_properties"][:8]:  # Top 8
-            print(f"  • {prop['name']} (confidence: {prop['confidence']})")
-            if prop['evidence']:
-                print(f"    └─ {prop['evidence'][0]['source']}: {prop['evidence'][0]['snippet'][:60]}...")
-        
-        print(f"\nDomain Analysis:")
-        for domain, score in sorted(enhanced_result['domain_analysis'].items(), 
-                                  key=lambda x: x[1], reverse=True)[:5]:
-            print(f"  • {domain}: {score:.3f}")
-        
-        print(f"\nAnalysis Summary:")
-        summary = enhanced_result['analysis_summary']
-        print(f"  • Primary Task: {summary['primary_task_type']}")
-        print(f"  • Primary Domain: {summary['primary_domain']}")
-        print(f"  • Research Stage: {summary['research_stage']}")
-        print(f"  • Complexity Factors: {', '.join(summary['complexity_factors'])}")
-        print(f"  • Uncertainty Level: {summary['uncertainty_assessment']['level']}")
-        
-        print(f"\nMissing Property Suggestions ({len(enhanced_result['missing_property_suggestions'])}):")
-        for suggestion in enhanced_result['missing_property_suggestions']:
-            print(f"  • {suggestion}")
-        
-        print(f"\nQuery Metadata:")
-        metadata = enhanced_result['query_metadata']
-        print(f"  • Length: {metadata['length']} chars, {metadata['word_count']} words")
-        print(f"  • Technical Terms: {metadata['has_technical_terms']}")
-        print(f"  • Type: {metadata['question_type']}")
-        
-    except ImportError as e:
-        print("\nNote: Enhanced PropertyExtractor2 requires 'sentence-transformers' for full semantic capabilities.")
-        print("Install with: pip install sentence-transformers")
-        print("Running with keyword matching only...")
-        
-        # Run without semantic matching
-        enhanced_tool = DecomposerTool2(use_semantic_matching=False)
-        enhanced_result = enhanced_tool.analyze(demo_query)
-        
-        print(f"\nDetected Properties ({len(enhanced_result['detected_properties'])} - keyword matching only):")
-        for prop in enhanced_result["detected_properties"][:5]:
-            print(f"  • {prop['name']} (confidence: {prop['confidence']})")
-    
-    print("\n" + "="*80)
-    print("Key Improvements in PropertyExtractor2:")
-    print("- Semantic understanding via embeddings (when available)")
-    print("- Expanded ML/AI ontology with modern architectures") 
-    print("- Domain-aware analysis and suggestions")
-    print("- Enhanced confidence scoring and explanations")
-    print("- Better gap detection and next steps")
-    print("- Compositional reasoning for property combinations")
-    print("="*80)
-=======
     demo_query = (
   #"I want to train a multilingual sentiment classifier for clinical notes, where each document can be very short or very long, and I need the model to generalize well in few-shot scenarios with limited labeled data."
   #"I am interested in detecting anomalies in dynamic social networks, where nodes and edges appear or disappear over time, and the model should capture temporal graph structure as well as sudden changes."
@@ -2138,5 +1780,4 @@
         for m in result["missing_or_ambiguous"]:
             print(f"- {m['name']}: {m['ask']}")
     else:
-        print("(No major gaps detected.)")
->>>>>>> f5daf8a0
+        print("(No major gaps detected.)")